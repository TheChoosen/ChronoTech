--- conflicted
+++ resolved
@@ -814,7 +814,6 @@
             try:
                 return self.dt.strftime(converted_fmt)
             except Exception:
-<<<<<<< HEAD
                 # If all else fails, return ISO format
                 return self.dt.strftime('%Y-%m-%d %H:%M:%S')
         
@@ -844,8 +843,6 @@
         def __str__(self):
             return str(self.dt) if self.dt else "None"
     
-=======
-                return str(self.dt)
         def fromNow(self):
             """Retourne une chaîne relative en français depuis maintenant (ex: 'il y a 2 heures')."""
             if not self.dt:
@@ -881,7 +878,6 @@
                 return self.dt.strftime('%d/%m/%Y')
             except Exception:
                 return str(self.dt)
->>>>>>> 03da0db8
     def moment(dt=None):
         from datetime import datetime
         if dt is None:
