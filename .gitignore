# ChronoTech - Fichiers à ignorer

# Cache Python
__pycache__/
*.py[cod]
*$py.class
*.so

# Distribution / packaging
.Python
build/
develop-eggs/
dist/
downloads/
eggs/
.eggs/
lib/
lib64/
parts/
sdist/
var/
wheels/
*.egg-info/
.installed.cfg
*.egg
MANIFEST

# PyInstaller
*.manifest
*.spec

# Installer logs
pip-log.txt
pip-delete-this-directory.txt

# Unit test / coverage reports
htmlcov/
.tox/
.coverage
.coverage.*
.cache
nosetests.xml
coverage.xml
*.cover
.hypothesis/
.pytest_cache/

# Environments
.env
.env.bak/
.env.local
.env.backup.*
.venv
env/
venv/
ENV/
env.bak/
venv.bak/
chronotech_env/
.env

# IDEs
.vscode/
.idea/
*.swp
*.swo
*~

# OS generated files
.DS_Store
.DS_Store?
._*
.Spotlight-V100
.Trashes
ehthumbs.db
Thumbs.db

# Uploads et fichiers temporaires
uploads/temp/
uploads/cache/
static/uploads/temp/
*.tmp
*.temp
*.log

# Fichiers de test et développement
test_*.py
*_test.py
*_demo.py
app_demo.py
test_*.sh
validate_*.sh

# Documentation temporaire
*.md.backup
*.conf.backup
INSTALLATION_GUIDE.md
production_deployment.conf

# Base de données temporaires
*.db
*.sqlite
*.sqlite3

# Logs
logs/
*.log

<<<<<<< HEAD
credentials.json
=======
# Local environment and runtime outputs
.env
chronotech.out
server.log

# Uploaded user content (do not commit uploads)
uploads/
static/uploads/

# Optional caches
.mypy_cache/

# macOS Finder
.DS_Store
>>>>>>> 958f71c8
<|MERGE_RESOLUTION|>--- conflicted
+++ resolved
@@ -106,9 +106,7 @@
 logs/
 *.log
 
-<<<<<<< HEAD
 credentials.json
-=======
 # Local environment and runtime outputs
 .env
 chronotech.out
@@ -122,5 +120,4 @@
 .mypy_cache/
 
 # macOS Finder
-.DS_Store
->>>>>>> 958f71c8
+.DS_Store