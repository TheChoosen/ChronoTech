--- conflicted
+++ resolved
@@ -1,15 +1,9 @@
 // Simple client-side loader for /vehicles/api
 (function(){
-<<<<<<< HEAD
   const table = document.getElementById('vehicles-table');
   if (!table) return; // Not on vehicles page, bail out early to avoid null errors
   const tableBody = table.querySelector('tbody');
   const pagination = document.getElementById('vehicles-pagination');
-=======
-  // initialize lazily because this script is loaded on multiple pages
-  let tableBody = null;
-  let pagination = null;
->>>>>>> 03da0db8
   const qInput = document.getElementById('filter-search');
   const makeInput = document.getElementById('filter-make');
   const modelInput = document.getElementById('filter-model');
